[package]

name = "bee"
<<<<<<< HEAD
version = "0.1.1-alpha"
=======
version = "0.1.1"
>>>>>>> f8ec7516
authors = ["faultier"]

[[lib]]

name = "bee"<|MERGE_RESOLUTION|>--- conflicted
+++ resolved
@@ -1,11 +1,7 @@
 [package]
 
 name = "bee"
-<<<<<<< HEAD
-version = "0.1.1-alpha"
-=======
-version = "0.1.1"
->>>>>>> f8ec7516
+version = "0.1.2-alpha"
 authors = ["faultier"]
 
 [[lib]]
